site_name: Amazon EKS Blueprints Patterns
repo_name: "aws-samples/cdk-eks-blueprints-patterns"
repo_url: "https://github.com/aws-samples/cdk-eks-blueprints-patterns"
docs_dir: "docs"
theme:
  name: material
  features:
    - tabs
nav:
  - Overview: 'index.md'
  - Patterns: 
    - AWS Batch Pattern: 'patterns/batch.md'
    - Customer Network with IPV4 Pattern: 'patterns/custom-networking-with-ipv4.md'
    - Instana Pattern: 'patterns/instana.md'
    - Jupyterhub Pattern: 'patterns/jupyterhub.md'
    - Kubeflow Pattern: 'patterns/kubeflow.md'
    - Multi Account Observability Pattern: 'patterns/multi-account-monitoring.md'
    - Nginx Pattern: 'patterns/nginx.md'
    - Multi environment Pipeline GitOps pattern Pattern: 'patterns/pipeline-multi-env-gitops.md'
    - Secure Ingress and Authentication Pattern: 'patterns/secureingresscognito.md'
<<<<<<< HEAD
    - Graviton Pattern: 'patterns/graviton.md'
=======
    - Security Patterns:
      - EKS Config Rules: 'patterns/security/eks-config-rules.md'
      - Encryption At Rest: 'patterns/security/encryption-at-rest.md'
      - GuardDuty: 'patterns/security/guardduty.md'
      - Image Scanning: 'patterns/security/image-scanning.md'
      - SecurityHub: 'patterns/security/securityhub.md'
>>>>>>> 84766246
markdown_extensions:
  - def_list
  - pymdownx.highlight
  - pymdownx.superfences
  - pymdownx.inlinehilite
  - pymdownx.emoji
  - pymdownx.magiclink
  - pymdownx.snippets:
      check_paths: true
  - pymdownx.tabbed:
      alternate_style: true
  - pymdownx.tasklist:
      custom_checkbox: true
  - toc:
      permalink: "¤"
plugins:
  - search<|MERGE_RESOLUTION|>--- conflicted
+++ resolved
@@ -18,16 +18,13 @@
     - Nginx Pattern: 'patterns/nginx.md'
     - Multi environment Pipeline GitOps pattern Pattern: 'patterns/pipeline-multi-env-gitops.md'
     - Secure Ingress and Authentication Pattern: 'patterns/secureingresscognito.md'
-<<<<<<< HEAD
     - Graviton Pattern: 'patterns/graviton.md'
-=======
     - Security Patterns:
       - EKS Config Rules: 'patterns/security/eks-config-rules.md'
       - Encryption At Rest: 'patterns/security/encryption-at-rest.md'
       - GuardDuty: 'patterns/security/guardduty.md'
       - Image Scanning: 'patterns/security/image-scanning.md'
       - SecurityHub: 'patterns/security/securityhub.md'
->>>>>>> 84766246
 markdown_extensions:
   - def_list
   - pymdownx.highlight
