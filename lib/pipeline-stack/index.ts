--- conflicted
+++ resolved
@@ -1,23 +1,16 @@
 import * as cdk from '@aws-cdk/core';
 import { StackProps } from '@aws-cdk/core';
 // SSP Lib
-<<<<<<< HEAD
-import * as ssp from '@aws-quickstart/ssp-amazon-eks'
-
+import * as ssp from '@aws-quickstart/ssp-amazon-eks';
 // Team implementations
-import * as team from '../teams'
+import * as team from '../teams';
 const burnhamManifestDir = './lib/teams/team-burnham/'
 const rikerManifestDir = './lib/teams/team-riker/'
 const teamManifestDirList = [burnhamManifestDir,rikerManifestDir]
-=======
-import * as ssp from '@aws-quickstart/ssp-amazon-eks';
-// Team implementations
-import * as team from '../teams';
 import { getSecretValue } from '@aws-quickstart/ssp-amazon-eks/dist/utils/secrets-manager-utils';
 
 
 export default class PipelineConstruct {
->>>>>>> 7a88d78b
 
     async buildAsync(scope: cdk.Construct, id: string, props?: StackProps) {
         try {
@@ -36,12 +29,7 @@
             .account(account) // the supplied default will fail, but build and synth will pass
             .region('us-west-1')
             .addOns(
-<<<<<<< HEAD
-                new ssp.AppMeshAddOn,
-                new ssp.AwsLoadBalancerControllerAddOn,
-=======
                 new ssp.AwsLoadBalancerControllerAddOn, 
->>>>>>> 7a88d78b
                 new ssp.NginxAddOn,
                 new ssp.ArgoCDAddOn,
                 new ssp.AppMeshAddOn( {
