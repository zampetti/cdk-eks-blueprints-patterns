--- conflicted
+++ resolved
@@ -1,7 +1,6 @@
 import * as cdk from '@aws-cdk/core';
 import { StackProps } from '@aws-cdk/core';
 // SSP Lib
-<<<<<<< HEAD
 import * as ssp from '@aws-quickstart/ssp-amazon-eks'
 
 // Team implementations
@@ -9,14 +8,6 @@
 const burnhamManifestDir = './lib/teams/team-burnham/'
 const rikerManifestDir = './lib/teams/team-riker/'
 const teamManifestDirList = [burnhamManifestDir,rikerManifestDir]
-=======
-import * as ssp from '@aws-quickstart/ssp-amazon-eks';
-import { AwsLoadBalancerControllerAddOn } from '@aws-quickstart/ssp-amazon-eks';
-// Team implementations
-import * as team from '../teams';
-
-
->>>>>>> 4c4cf743
 
 export default class PipelineConstruct extends cdk.Construct {
 
