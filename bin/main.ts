--- conflicted
+++ resolved
@@ -162,9 +162,6 @@
 import EmrEksConstruct from '../lib/emr-eks';
 import { dataTeam } from '../lib/teams/team-emr-on-eks';
 
-<<<<<<< HEAD
-new EmrEksConstruct().build(app, 'emrOnEks', [dataTeam]);
-=======
 
 new EmrEksConstruct().build(app, 'emrOnEks', [dataTeam]);
 
@@ -180,5 +177,4 @@
     .buildAsync(app, 'secure-ingress')
     .catch(() => {
         logger.info("Secure Ingress Auth pattern is not setup due to missing secrets for ArgoCD admin pwd. See Secure Ingress Auth in the readme for instructions");
-    });
->>>>>>> 2710498c
+    });