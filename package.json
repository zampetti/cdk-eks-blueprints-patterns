{
  "name": "eks-blueprints-patterns",
  "version": "1.1.0",
  "main": "dist/bin/main.js",
  "types": "dist/bin/main.d.ts",
  "bin": {
    "eks-blueprints-patterns": "dist/bin/main.js"
  },
  "scripts": {
    "build": "rm -rf dist && tsc --skipLibCheck",
    "watch": "tsc -w",
    "test": "jest",
    "cdk": "cdk",
    "lint": "npx eslint . --ext .js,.jsx,.ts,.tsx"
  },
  "devDependencies": {
    "@types/jest": "^29.5.1",
    "@types/node": "^18.15.12",
    "@typescript-eslint/eslint-plugin": "^5.59.0",
    "@typescript-eslint/parser": "^5.59.0",
    "copyfiles": "^2.4.1",
    "eslint": "^8.38.0",
    "jest": "^29.5.0",
    "ts-jest": "^29.1.0",
    "ts-node": "^10.9.1",
    "typescript": "^5.0.4"
  },
  "dependencies": {
<<<<<<< HEAD
    "@aws-quickstart/eks-blueprints": "^1.7.1",
=======
    "@aws-quickstart/eks-blueprints": "^1.7.2",
>>>>>>> c58274dd
    "@datadog/datadog-eks-blueprints-addon": "^0.1.2",
    "@dynatrace/dynatrace-eks-blueprints-addon": "^0.0.3",
    "@kastenhq/kasten-eks-blueprints-addon": "^1.0.1",
    "@keptn/keptn-controlplane-eks-blueprints-addon": "^0.5.0",
    "@kubecost/kubecost-eks-blueprints-addon": "^0.1.2",
    "@newrelic/newrelic-eks-blueprints-addon": "^1.0.9",
    "@rafaysystems/rafay-eks-blueprints-addon": "^0.0.2",
    "@snyk-partners/snyk-monitor-eks-blueprints-addon": "^1.1.0",
    "aws-cdk": "2.76.0",
    "eks-blueprints-cdk-kubeflow-ext": "0.1.9",
    "source-map-support": "^0.5.21"
  },
  "overrides": {
<<<<<<< HEAD
    "@aws-quickstart/eks-blueprints": "^1.7.1",
=======
    "@aws-quickstart/eks-blueprints": "^1.7.2",
>>>>>>> c58274dd
    "aws-cdk": "2.76.0"
  }
}<|MERGE_RESOLUTION|>--- conflicted
+++ resolved
@@ -26,11 +26,7 @@
     "typescript": "^5.0.4"
   },
   "dependencies": {
-<<<<<<< HEAD
-    "@aws-quickstart/eks-blueprints": "^1.7.1",
-=======
     "@aws-quickstart/eks-blueprints": "^1.7.2",
->>>>>>> c58274dd
     "@datadog/datadog-eks-blueprints-addon": "^0.1.2",
     "@dynatrace/dynatrace-eks-blueprints-addon": "^0.0.3",
     "@kastenhq/kasten-eks-blueprints-addon": "^1.0.1",
@@ -44,11 +40,7 @@
     "source-map-support": "^0.5.21"
   },
   "overrides": {
-<<<<<<< HEAD
-    "@aws-quickstart/eks-blueprints": "^1.7.1",
-=======
     "@aws-quickstart/eks-blueprints": "^1.7.2",
->>>>>>> c58274dd
     "aws-cdk": "2.76.0"
   }
 }