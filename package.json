{
  "name": "eks-blueprint-sample",
  "version": "0.1.0",
  "main": "dist/lib/index.js",
  "types": "dist/lib/index.d.ts",
  "bin": {
    "eks-ssp-patterns": "dist/bin/main.js"
  },
  "scripts": {
    "build": "rm -rf dist && tsc",
    "watch": "tsc -w",
    "test": "jest",
    "cdk": "cdk",
    "lint": "npx eslint . --ext .js,.jsx,.ts,.tsx"
  },
  "devDependencies": {
    "@types/jest": "^27.0.3",
    "@types/node": "16.11.13",
    "@typescript-eslint/eslint-plugin": "^5.7.0",
    "@typescript-eslint/parser": "^5.7.0",
    "aws-cdk": "1.135.0",
    "copyfiles": "^2.4.1",
    "eslint": "^8.4.1",
    "jest": "^27.4.5",
    "ts-jest": "^27.1.1",
    "ts-node": "^10.4.0",
    "typescript": "^4.5.4"
  },
  "dependencies": {
<<<<<<< HEAD
    "@aws-quickstart/ssp-amazon-eks": "^0.12.2",
    "source-map-support": "^0.5.16"
=======
    "@aws-quickstart/ssp-amazon-eks": "^0.12.3",
    "source-map-support": "^0.5.21"
>>>>>>> 4c4cf743
  }
}<|MERGE_RESOLUTION|>--- conflicted
+++ resolved
@@ -27,12 +27,7 @@
     "typescript": "^4.5.4"
   },
   "dependencies": {
-<<<<<<< HEAD
-    "@aws-quickstart/ssp-amazon-eks": "^0.12.2",
-    "source-map-support": "^0.5.16"
-=======
     "@aws-quickstart/ssp-amazon-eks": "^0.12.3",
     "source-map-support": "^0.5.21"
->>>>>>> 4c4cf743
   }
 }