{
  "name": "eks-blueprints-patterns",
  "version": "1.1.0",
  "main": "dist/lib/common/default-main.js",
  "types": "dist/lib/common/default-main.d.ts",
  "scripts": {
    "build": "rm -rf dist && tsc --skipLibCheck",
    "watch": "tsc -w",
    "test": "jest",
    "cdk": "cdk",
    "nginx": "cdk --app \"npx ts-node bin/nginx.ts\"",
    "lint": "npx eslint . --ext .js,.jsx,.ts,.tsx"
  },
  "devDependencies": {
    "@types/jest": "^29.5.1",
    "@types/node": "^18.15.12",
    "@typescript-eslint/eslint-plugin": "^5.59.0",
    "@typescript-eslint/parser": "^5.59.0",
    "copyfiles": "^2.4.1",
    "eslint": "^8.38.0",
    "jest": "^29.5.0",
    "ts-jest": "^29.1.0",
    "ts-node": "^10.9.1",
    "typescript": "^5.0.4"
  },
  "dependencies": {
    "@aws-quickstart/eks-blueprints": "^1.9.1",
    "@datadog/datadog-eks-blueprints-addon": "^0.1.2",
    "@dynatrace/dynatrace-eks-blueprints-addon": "^0.0.3",
    "@kastenhq/kasten-eks-blueprints-addon": "^1.0.1",
    "@keptn/keptn-controlplane-eks-blueprints-addon": "^0.5.0",
<<<<<<< HEAD
    "@komodor/komodor-eks-blueprints-addon": "^1.2.0",
    "@kubecost/kubecost-eks-blueprints-addon": "^0.1.2",
=======
    "@kubecost/kubecost-eks-blueprints-addon": "^0.1.8",
>>>>>>> 516f0f64
    "@newrelic/newrelic-eks-blueprints-addon": "^1.0.9",
    "@paralus/paralus-eks-blueprints-addon": "^0.1.5",
    "@rafaysystems/rafay-eks-blueprints-addon": "^0.0.2",
    "@snyk-partners/snyk-monitor-eks-blueprints-addon": "^1.1.0",
    "aws-cdk": "2.83.1",
    "eks-blueprints-cdk-kubeflow-ext": "0.1.9",
    "source-map-support": "^0.5.21",
    "@instana/aws-eks-blueprint-addon": "^1.0.2"
  },
  "overrides": {
    "@aws-quickstart/eks-blueprints": "^1.9.1",
    "aws-cdk": "2.83.1",
    "xml2js": "0.5.0"
  }
}<|MERGE_RESOLUTION|>--- conflicted
+++ resolved
@@ -29,12 +29,8 @@
     "@dynatrace/dynatrace-eks-blueprints-addon": "^0.0.3",
     "@kastenhq/kasten-eks-blueprints-addon": "^1.0.1",
     "@keptn/keptn-controlplane-eks-blueprints-addon": "^0.5.0",
-<<<<<<< HEAD
     "@komodor/komodor-eks-blueprints-addon": "^1.2.0",
-    "@kubecost/kubecost-eks-blueprints-addon": "^0.1.2",
-=======
     "@kubecost/kubecost-eks-blueprints-addon": "^0.1.8",
->>>>>>> 516f0f64
     "@newrelic/newrelic-eks-blueprints-addon": "^1.0.9",
     "@paralus/paralus-eks-blueprints-addon": "^0.1.5",
     "@rafaysystems/rafay-eks-blueprints-addon": "^0.0.2",
