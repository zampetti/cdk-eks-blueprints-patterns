{
  "name": "eks-blueprints-patterns",
  "version": "1.1.0",
  "main": "dist/bin/main.js",
  "types": "dist/bin/main.d.ts",
  "bin": {
    "eks-blueprints-patterns": "dist/bin/main.js"
  },
  "scripts": {
    "build": "rm -rf dist && tsc --skipLibCheck",
    "watch": "tsc -w",
    "test": "jest",
    "cdk": "cdk",
    "lint": "npx eslint . --ext .js,.jsx,.ts,.tsx"
  },
  "devDependencies": {
    "@types/jest": "^29.2.1",
    "@types/node": "^18.11.9",
    "@typescript-eslint/eslint-plugin": "^5.42.0",
    "@typescript-eslint/parser": "^5.42.0",
    "copyfiles": "^2.4.1",
    "eslint": "^8.26.0",
    "jest": "^29.2.2",
    "ts-jest": "^29.0.3",
    "ts-node": "^10.9.1",
    "typescript": "~4.8.4"
  },
  "dependencies": {
<<<<<<< HEAD
    "@aws-quickstart/eks-blueprints": "^1.5.1",
=======
>>>>>>> 3e57e2cf
    "@datadog/datadog-eks-blueprints-addon": "^0.1.2",
    "@dynatrace/dynatrace-eks-blueprints-addon": "^0.0.3",
    "@kastenhq/kasten-eks-blueprints-addon": "^1.0.1",
    "@keptn/keptn-controlplane-eks-blueprints-addon": "^0.5.0",
    "@kubecost/kubecost-eks-blueprints-addon": "^0.1.2",
    "@newrelic/newrelic-eks-blueprints-addon": "^1.0.9",
    "@rafaysystems/rafay-eks-blueprints-addon": "^0.0.2",
    "@snyk-partners/snyk-monitor-eks-blueprints-addon": "^1.1.0",
    "aws-cdk": "^2.51.1",
    "eks-blueprints-cdk-kubeflow-ext": "0.1.9",
    "source-map-support": "^0.5.21"
  },
  "overrides": {
<<<<<<< HEAD
    "@aws-quickstart/eks-blueprints": "^1.5.1",
    "aws-cdk": "^2.50.0"
=======
    "aws-cdk": "^2.51.1",
    "@aws-quickstart/eks-blueprints": "1.5.2"
>>>>>>> 3e57e2cf
  }
}<|MERGE_RESOLUTION|>--- conflicted
+++ resolved
@@ -26,10 +26,7 @@
     "typescript": "~4.8.4"
   },
   "dependencies": {
-<<<<<<< HEAD
     "@aws-quickstart/eks-blueprints": "^1.5.1",
-=======
->>>>>>> 3e57e2cf
     "@datadog/datadog-eks-blueprints-addon": "^0.1.2",
     "@dynatrace/dynatrace-eks-blueprints-addon": "^0.0.3",
     "@kastenhq/kasten-eks-blueprints-addon": "^1.0.1",
@@ -43,12 +40,7 @@
     "source-map-support": "^0.5.21"
   },
   "overrides": {
-<<<<<<< HEAD
     "@aws-quickstart/eks-blueprints": "^1.5.1",
-    "aws-cdk": "^2.50.0"
-=======
-    "aws-cdk": "^2.51.1",
-    "@aws-quickstart/eks-blueprints": "1.5.2"
->>>>>>> 3e57e2cf
+    "aws-cdk": "^2.51.1"
   }
 }