--- conflicted
+++ resolved
@@ -59,19 +59,18 @@
 Note: You can notice explicit \n characters in the sshPrivateKey.
 
 2. `argo-admin-secret` - must contain ArgoCD admin password in Plain Text. The secret is expected to be defined in `us-east-1` and replicated to `us-east-1` and `us-west-2` regions.
-<<<<<<< HEAD
-3. `keptn-secrets` - must contain API_TOKEN and BRIDGE_PASSWORD password in Plain Text. The secret is expected to be defined in `us-east-1` region.
-4. `dynatrace-tokens` - must contain [API_URL](https://github.com/dynatrace-oss/dynatrace-ssp-addon#aws-secret-manager-secrets), [API_TOKEN](https://github.com/dynatrace-oss/dynatrace-ssp-addon#aws-secret-manager-secrets) and [PAAS_TOKEN](https://github.com/dynatrace-oss/dynatrace-ssp-addon#aws-secret-manager-secrets) in Plain Text. The secret is expected to be defined in the target region (either directly or through AWS Secrets Manager Replication). 
-=======
->>>>>>> bbbb3b4c
+
+For ``Dynatrace One Agent`
+
+- `dynatrace-tokens` - must contain [API_URL](https://github.com/dynatrace-oss/dynatrace-ssp-addon#aws-secret-manager-secrets), [API_TOKEN](https://github.com/dynatrace-oss/dynatrace-eks-blueprints-addon#aws-secret-manager-secrets) and [PAAS_TOKEN](https://github.com/dynatrace-oss/dynatrace-eks-blueprints-addon#aws-secret-manager-secrets) in Plain Text. The secret is expected to be defined in the target region (either directly or through AWS Secrets Manager Replication). 
 
 For `KeptnConstruct` the pattern relies on the following secrets defined:
 
-1. `keptn-secrets` - must contain API_TOKEN and BRIDGE_PASSWORD password in Plain Text. The secret is expected to be defined in `us-east-1` region.
+- `keptn-secrets` - must contain API_TOKEN and BRIDGE_PASSWORD password in Plain Text. The secret is expected to be defined in `us-east-1` region.
 
 For `NewRelicConstruct` the pattern relies on the following secrets defined:
 
-1. `newrelic-pixie-keys` - must contain New Relic (required) and Pixie keys (optional). The secret is expected to be defined in the target region (either directly or through AWS Secrets Manager Replication).
+- `newrelic-pixie-keys` - must contain New Relic (required) and Pixie keys (optional). The secret is expected to be defined in the target region (either directly or through AWS Secrets Manager Replication).
 
 For more information on defining secrets for ArgoCD, please refer to [Blueprints Documentation](https://aws-quickstart.github.io/cdk-eks-blueprints/addons/argo-cd/#secrets-support) as well as [known issues](https://aws-quickstart.github.io/cdk-eks-blueprints/addons/argo-cd/#known-issues).
 
